package holochain

import (
	"bytes"
	. "github.com/smartystreets/goconvey/convey"
	"io/ioutil"
	"os"
	"path/filepath"
	"strconv"
	"strings"
	"time"
)

var Crash bool

func Panix(on string) {
	if Crash {
		panic(on)
	}
}

func MakeTestDirName() string {
	t := time.Now()
	d := "holochain_test" + strconv.FormatInt(t.Unix(), 10) + "." + strconv.Itoa(t.Nanosecond())
	return d
}

func setupTestService() (d string, s *Service) {
	d = SetupTestDir()
	agent := AgentIdentity("Herbert <h@bert.com>")
	s, err := Init(filepath.Join(d, DefaultDirectoryName), agent)

	s.Settings.DefaultBootstrapServer = "localhost:3142"
	if err != nil {
		panic(err)
	}
	return
}

func SetupTestService() (d string, s *Service) {
	return setupTestService()
}

<<<<<<< HEAD
func setupTestChain(n string) (d string, s *Service, h *Holochain) {
=======
func SetupTestChain(n string) (d string, s *Service, h *Holochain) {
>>>>>>> 2e59d15c
	d, s = setupTestService()
	path := filepath.Join(s.Path, n)
	h, err := s.GenDev(path, "toml", InitializeDB)
	if err != nil {
		panic(err)
	}
	return
}

func PrepareTestChain(n string) (d string, s *Service, h *Holochain) {
	d, s, h = SetupTestChain("test")
	_, err := h.GenChain()
	if err != nil {
		panic(err)
	}

	err = h.Activate()
	if err != nil {
		panic(err)
	}
	return
}

func SetupTestDir() string {
	n := MakeTestDirName()
	d, err := ioutil.TempDir("", n)
	if err != nil {
		panic(err)
	}
	return d
}

func CleanupTestDir(path string) {
	err := os.RemoveAll(path)
	if err != nil {
		panic(err)
	}
}

func ShouldLog(log *Logger, message string, fn func()) {
	var buf bytes.Buffer
	w := log.w
	log.w = &buf
	e := log.Enabled
	log.Enabled = true
	fn()
	matched := strings.Index(buf.String(), message) >= 0
	if matched {
		So(matched, ShouldBeTrue)
	} else {
		So(buf.String(), ShouldEqual, message)
	}
	log.Enabled = e
	log.w = w
}

func compareFile(path1 string, path2 string, fileName string) bool {
	src, err := ReadFile(path1, fileName)
	if err != nil {
		panic(err)
	}
	dst, _ := ReadFile(path2, fileName)
	if err != nil {
		panic(err)
	}
	return (string(src) == string(dst)) && (string(src) != "")
}<|MERGE_RESOLUTION|>--- conflicted
+++ resolved
@@ -41,11 +41,7 @@
 	return setupTestService()
 }
 
-<<<<<<< HEAD
-func setupTestChain(n string) (d string, s *Service, h *Holochain) {
-=======
 func SetupTestChain(n string) (d string, s *Service, h *Holochain) {
->>>>>>> 2e59d15c
 	d, s = setupTestService()
 	path := filepath.Join(s.Path, n)
 	h, err := s.GenDev(path, "toml", InitializeDB)
