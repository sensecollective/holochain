package main

import (
<<<<<<< HEAD
	"fmt"
	"github.com/davecgh/go-spew/spew"
	"github.com/metacurrency/holochain/cmd"
	. "github.com/smartystreets/goconvey/convey"
	_ "github.com/urfave/cli"
=======
	"bytes"
	"github.com/metacurrency/holochain/cmd"
	. "github.com/smartystreets/goconvey/convey"
	_ "github.com/urfave/cli"
	"io"
>>>>>>> fe1c7db1
	"io/ioutil"
	"os"
	"path/filepath"
	"testing"
	"time"
)

func TestSetupApp(t *testing.T) {
	app := setupApp()
	Convey("it should create the cli App", t, func() {
		So(app.Name, ShouldEqual, "hcdev")
	})
}

<<<<<<< HEAD
func TestGoScenario_cliCommand(t *testing.T) {
	app := setupApp()

	testCommand := []string{"hcdev", "-debug", "goScenario"}
	app.Run(testCommand)

	// collect information about the execution of the command
	mutableContext, lastRunContext = GetLastRunContext()

	Convey("run the goScenario command", t, func() {
		if debug {
			fmt.Printf("HC: hcdev_test.go: TestGoScenarioCommand: mutableContext\n\n%v", spew.Sdump(mutableContext))
		}
		So(mutableContext.str["command"], ShouldEqual, "goScenario")
	})
}

func Test_testScenarioWriteEnvironment(t *testing.T) {

}

func TestGoScenario_RunScenarioTest(t *testing.T) {
	app := setupApp()

	Convey("try to build holochain without actual source", t, func() {
		// fails because there is no holochain app here
		testCommand := []string{"hcdev", "-debug", "goScenario"}
		err := app.Run(testCommand)
		// collect information about the execution of the command
		So(err, ShouldBeError)
	})

	Convey("get the scenario directory listing for one of the example apps", t, func() {
		// connect to an actual app to work with
		clutterDir, err := cmd.GolangHolochainDir("examples", "clutter")
		So(cmd.DirExists(clutterDir), ShouldEqual, true)
		if debug {
			fmt.Printf("HC: hcdev_test.go: TestGoScenario_ReadScenarioDirectory: clutterDir: %v", clutterDir)
		}

		execDir, err := cmd.MakeTmpDir("hcdev_test.go/initialise")
		So(err, ShouldBeNil)

		os.Setenv("DEBUG", "true")

		// point goScenario some app (clutterDir) and set up a working directory for the test (execDir)
		testCommand := []string{"hcdev", "-debug", "-path", clutterDir, "-execpath", execDir, "goScenario", "followAndShare"}
		//testCommand := []string{"hcdev", "-debug", "-path", clutterDir, "-execpath", execDir, "test"}
		So(err, ShouldBeNil)
		err = app.Run(testCommand)
		So(err, ShouldBeNil)

		// check that followAndShare directory is confirmed
		So(mutableContext.str["testScenarioName"], ShouldEqual, "followAndShare")

		if debug {
			fmt.Printf("HC: hcdev_test.go: TestGoScenario_ReadScenarioDirectory: mutableContext\n\n%v", spew.Sdump(mutableContext))
		}

	})

	Convey("test incorrect user inputs", t, func() {
	})
}

=======
>>>>>>> fe1c7db1
func TestInit(t *testing.T) {
	tmpTestDir, err := ioutil.TempDir("", "holochain.testing.hcdev")
	if err != nil {
		panic(err)
	}
	defer os.RemoveAll(tmpTestDir)

	err = os.Chdir(tmpTestDir)
	if err != nil {
		panic(err)
	}

	app := setupApp()
	Convey("'init foo' should create default files in 'foo' directory", t, func() {
		os.Args = []string{"hcdev", "init", "foo"}
		err = app.Run(os.Args)
		So(err, ShouldBeNil)
		So(cmd.IsFile(filepath.Join(tmpTestDir, "foo", "dna", "dna.json")), ShouldBeTrue)
	})

	Convey("'init bar --clone foo' should copy files from foo to bar", t, func() {
		p := filepath.Join(tmpTestDir, "foo", "ui", "foo.js")
		f, err := os.Create(p)
		if err != nil {
			panic(err)
		}
		defer f.Close()
		err = os.Chdir(tmpTestDir)
		if err != nil {
			panic(err)
		}

		os.Args = []string{"hcdev", "init", "-clone", "foo", "bar"}

		err = app.Run(os.Args)
		So(err, ShouldBeNil)
		So(cmd.IsFile(filepath.Join(tmpTestDir, "bar", "ui", "foo.js")), ShouldBeTrue)
	})
<<<<<<< HEAD

=======
}

func TestWeb(t *testing.T) {
	tmpTestDir, err := ioutil.TempDir("", "holochain.testing.hcdev")
	if err != nil {
		panic(err)
	}
	defer os.RemoveAll(tmpTestDir)

	err = os.Chdir(tmpTestDir)
	if err != nil {
		panic(err)
	}
	app := setupApp()

	os.Args = []string{"hcdev", "init", "foo"}
	err = app.Run(os.Args)
	if err != nil {
		panic(err)
	}

	err = os.Chdir(filepath.Join(tmpTestDir, "foo"))
	if err != nil {
		panic(err)
	}

	Convey("'web' should run a webserver", t, func() {
		os.Args = []string{"hcdev", "web"}

		old := os.Stdout // keep backup of the real stdout
		r, w, _ := os.Pipe()
		os.Stdout = w

		go app.Run(os.Args)
		time.Sleep(time.Second / 2)

		outC := make(chan string)
		// copy the output in a separate goroutine so printing can't block indefinitely
		go func() {
			var buf bytes.Buffer
			io.Copy(&buf, r)
			outC <- buf.String()
		}()

		// back to normal state
		w.Close()
		os.Stdout = old // restoring the real stdout
		out := <-outC
		So(out, ShouldContainSubstring, "on port:4141")
		So(out, ShouldContainSubstring, "Serving holochain with DNA hash:")
	})
>>>>>>> fe1c7db1
}<|MERGE_RESOLUTION|>--- conflicted
+++ resolved
@@ -1,19 +1,13 @@
 package main
 
 import (
-<<<<<<< HEAD
+	"bytes"
 	"fmt"
 	"github.com/davecgh/go-spew/spew"
 	"github.com/metacurrency/holochain/cmd"
 	. "github.com/smartystreets/goconvey/convey"
 	_ "github.com/urfave/cli"
-=======
-	"bytes"
-	"github.com/metacurrency/holochain/cmd"
-	. "github.com/smartystreets/goconvey/convey"
-	_ "github.com/urfave/cli"
 	"io"
->>>>>>> fe1c7db1
 	"io/ioutil"
 	"os"
 	"path/filepath"
@@ -28,7 +22,6 @@
 	})
 }
 
-<<<<<<< HEAD
 func TestGoScenario_cliCommand(t *testing.T) {
 	app := setupApp()
 
@@ -94,8 +87,6 @@
 	})
 }
 
-=======
->>>>>>> fe1c7db1
 func TestInit(t *testing.T) {
 	tmpTestDir, err := ioutil.TempDir("", "holochain.testing.hcdev")
 	if err != nil {
@@ -134,9 +125,6 @@
 		So(err, ShouldBeNil)
 		So(cmd.IsFile(filepath.Join(tmpTestDir, "bar", "ui", "foo.js")), ShouldBeTrue)
 	})
-<<<<<<< HEAD
-
-=======
 }
 
 func TestWeb(t *testing.T) {
@@ -188,5 +176,4 @@
 		So(out, ShouldContainSubstring, "on port:4141")
 		So(out, ShouldContainSubstring, "Serving holochain with DNA hash:")
 	})
->>>>>>> fe1c7db1
 }