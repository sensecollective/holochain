package main

import (
<<<<<<< HEAD
	"github.com/metacurrency/holochain/cmd"
	. "github.com/smartystreets/goconvey/convey"
	_ "github.com/urfave/cli"
=======
	"bytes"
	"github.com/metacurrency/holochain/cmd"
	. "github.com/smartystreets/goconvey/convey"
	_ "github.com/urfave/cli"
	"io"
>>>>>>> fe1c7db1
	"io/ioutil"
	"os"
	"path/filepath"
	"testing"
	"time"
)

func TestSetupApp(t *testing.T) {
	app := setupApp()
	Convey("it should create the cli App", t, func() {
		So(app.Name, ShouldEqual, "hcdev")
	})
}

func TestInit(t *testing.T) {
	tmpTestDir, err := ioutil.TempDir("", "holochain.testing.hcdev")
	if err != nil {
		panic(err)
	}
	defer os.RemoveAll(tmpTestDir)

	err = os.Chdir(tmpTestDir)
	if err != nil {
		panic(err)
	}

	app := setupApp()
	Convey("'init foo' should create default files in 'foo' directory", t, func() {
		os.Args = []string{"hcdev", "init", "foo"}
		err = app.Run(os.Args)
		So(err, ShouldBeNil)
		So(cmd.IsFile(filepath.Join(tmpTestDir, "foo", "dna", "dna.json")), ShouldBeTrue)
	})

	Convey("'init bar --clone foo' should copy files from foo to bar", t, func() {
		p := filepath.Join(tmpTestDir, "foo", "ui", "foo.js")
		f, err := os.Create(p)
		if err != nil {
			panic(err)
		}
		defer f.Close()
		err = os.Chdir(tmpTestDir)
		if err != nil {
			panic(err)
		}

		os.Args = []string{"hcdev", "init", "-clone", "foo", "bar"}

		err = app.Run(os.Args)
		So(err, ShouldBeNil)
		So(cmd.IsFile(filepath.Join(tmpTestDir, "bar", "ui", "foo.js")), ShouldBeTrue)
	})
<<<<<<< HEAD

=======
}

func TestWeb(t *testing.T) {
	tmpTestDir, err := ioutil.TempDir("", "holochain.testing.hcdev")
	if err != nil {
		panic(err)
	}
	defer os.RemoveAll(tmpTestDir)

	err = os.Chdir(tmpTestDir)
	if err != nil {
		panic(err)
	}
	app := setupApp()

	os.Args = []string{"hcdev", "init", "foo"}
	err = app.Run(os.Args)
	if err != nil {
		panic(err)
	}

	err = os.Chdir(filepath.Join(tmpTestDir, "foo"))
	if err != nil {
		panic(err)
	}

	Convey("'web' should run a webserver", t, func() {
		os.Args = []string{"hcdev", "web"}

		old := os.Stdout // keep backup of the real stdout
		r, w, _ := os.Pipe()
		os.Stdout = w

		go app.Run(os.Args)
		time.Sleep(time.Second / 2)

		outC := make(chan string)
		// copy the output in a separate goroutine so printing can't block indefinitely
		go func() {
			var buf bytes.Buffer
			io.Copy(&buf, r)
			outC <- buf.String()
		}()

		// back to normal state
		w.Close()
		os.Stdout = old // restoring the real stdout
		out := <-outC
		So(out, ShouldContainSubstring, "on port:4141")
		So(out, ShouldContainSubstring, "Serving holochain with DNA hash:")
	})
>>>>>>> fe1c7db1
}<|MERGE_RESOLUTION|>--- conflicted
+++ resolved
@@ -1,17 +1,11 @@
 package main
 
 import (
-<<<<<<< HEAD
-	"github.com/metacurrency/holochain/cmd"
-	. "github.com/smartystreets/goconvey/convey"
-	_ "github.com/urfave/cli"
-=======
 	"bytes"
 	"github.com/metacurrency/holochain/cmd"
 	. "github.com/smartystreets/goconvey/convey"
 	_ "github.com/urfave/cli"
 	"io"
->>>>>>> fe1c7db1
 	"io/ioutil"
 	"os"
 	"path/filepath"
@@ -64,9 +58,6 @@
 		So(err, ShouldBeNil)
 		So(cmd.IsFile(filepath.Join(tmpTestDir, "bar", "ui", "foo.js")), ShouldBeTrue)
 	})
-<<<<<<< HEAD
-
-=======
 }
 
 func TestWeb(t *testing.T) {
@@ -118,5 +109,4 @@
 		So(out, ShouldContainSubstring, "on port:4141")
 		So(out, ShouldContainSubstring, "Serving holochain with DNA hash:")
 	})
->>>>>>> fe1c7db1
 }