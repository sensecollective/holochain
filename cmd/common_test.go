--- conflicted
+++ resolved
@@ -13,10 +13,6 @@
 )
 
 func TestIsAppDir(t *testing.T) {
-<<<<<<< HEAD
-=======
-
->>>>>>> c9c17a7d
 	for _, configExtension := range GetConfigExtensionList() {
 		Convey(fmt.Sprintf("it should test to see if dir is a holochain app (%v)", configExtension), t, func() {
 
