--- conflicted
+++ resolved
@@ -127,13 +127,8 @@
 		err = s.Clone(orig, root, agent, CloneWithNewUUID, InitializeDB)
 		So(err, ShouldBeNil)
 
-<<<<<<< HEAD
-		So(dirExists(root, ChainDataDir), ShouldBeTrue)
-		So(fileExists(root, ChainDataDir, StoreFileName), ShouldBeTrue)
-=======
 		So(DirExists(root, ChainDataDir), ShouldBeTrue)
 		So(FileExists(root, ChainDataDir, StoreFileName), ShouldBeTrue)
->>>>>>> 2e59d15c
 
 		h, err := s.Load(name) // reload to confirm that it got saved correctly
 		So(err, ShouldBeNil)
@@ -185,13 +180,8 @@
 		err = s.Clone(orig, root, agent, CloneWithSameUUID, InitializeDB)
 		So(err, ShouldBeNil)
 
-<<<<<<< HEAD
-		So(dirExists(root, ChainDataDir), ShouldBeTrue)
-		So(fileExists(root, ChainDataDir, StoreFileName), ShouldBeTrue)
-=======
 		So(DirExists(root, ChainDataDir), ShouldBeTrue)
 		So(FileExists(root, ChainDataDir, StoreFileName), ShouldBeTrue)
->>>>>>> 2e59d15c
 
 		h, err := s.Load(name) // reload to confirm that it got saved correctly
 		So(err, ShouldBeNil)
@@ -220,11 +210,7 @@
 }
 
 func TestCloneNoDB(t *testing.T) {
-<<<<<<< HEAD
-	d, s, _ := setupTestChain("test")
-=======
 	d, s, _ := SetupTestChain("test")
->>>>>>> 2e59d15c
 	defer CleanupTestDir(d)
 
 	name := "test2"
@@ -241,13 +227,8 @@
 		err = s.Clone(orig, root, agent, CloneWithNewUUID, SkipInitializeDB)
 		So(err, ShouldBeNil)
 
-<<<<<<< HEAD
-		So(dirExists(root, ChainDataDir), ShouldBeFalse)
-		So(fileExists(root, ChainDNADir, "zySampleZome", "profile.json"), ShouldBeTrue)
-=======
 		So(DirExists(root, ChainDataDir), ShouldBeFalse)
 		So(FileExists(root, ChainDNADir, "zySampleZome", "profile.json"), ShouldBeTrue)
->>>>>>> 2e59d15c
 	})
 }
 
@@ -281,23 +262,6 @@
 		So(err, ShouldBeNil)
 		So(lh.nodeID, ShouldEqual, h.nodeID)
 		So(lh.nodeIDStr, ShouldEqual, h.nodeIDStr)
-<<<<<<< HEAD
-		So(lh.config.Port, ShouldEqual, DefaultPort)
-		So(h.config.PeerModeDHTNode, ShouldEqual, s.Settings.DefaultPeerModeDHTNode)
-		So(h.config.PeerModeAuthor, ShouldEqual, s.Settings.DefaultPeerModeAuthor)
-		So(h.config.BootstrapServer, ShouldEqual, s.Settings.DefaultBootstrapServer)
-		So(h.config.EnableMDNS, ShouldEqual, s.Settings.DefaultEnableMDNS)
-
-		So(dirExists(root), ShouldBeTrue)
-		So(dirExists(h.DNAPath()), ShouldBeTrue)
-		So(dirExists(h.TestPath()), ShouldBeTrue)
-		So(dirExists(h.UIPath()), ShouldBeTrue)
-		So(fileExists(h.TestPath(), "sampleScenario", "listener.json"), ShouldBeTrue)
-		So(fileExists(h.DNAPath(), "zySampleZome", "profile.json"), ShouldBeTrue)
-		So(fileExists(h.UIPath(), "index.html"), ShouldBeTrue)
-		So(fileExists(h.UIPath(), "hc.js"), ShouldBeTrue)
-		So(fileExists(h.rootPath, ConfigFileName+".json"), ShouldBeTrue)
-=======
 
 		So(lh.Config.Port, ShouldEqual, DefaultPort)
 		So(h.Config.PeerModeDHTNode, ShouldEqual, s.Settings.DefaultPeerModeDHTNode)
@@ -314,7 +278,6 @@
 		So(FileExists(h.UIPath(), "index.html"), ShouldBeTrue)
 		So(FileExists(h.UIPath(), "hc.js"), ShouldBeTrue)
 		So(FileExists(h.rootPath, ConfigFileName+".json"), ShouldBeTrue)
->>>>>>> 2e59d15c
 
 		Convey("we should not be able re generate it", func() {
 			_, err = s.GenDev(root, "json", SkipInitializeDB)
@@ -330,45 +293,6 @@
 	root := filepath.Join(s.Path, name)
 
 	Convey("it should write out a scaffold file to a directory tree with JSON encoding", t, func() {
-<<<<<<< HEAD
-		scaffoldBlob := bytes.NewBuffer([]byte(BasicTemplateScaffold))
-
-		scaffold, err := s.SaveScaffold(scaffoldBlob, root, "appName", "json", false)
-		So(err, ShouldBeNil)
-		So(scaffold, ShouldNotBeNil)
-		So(scaffold.ScaffoldVersion, ShouldEqual, ScaffoldVersion)
-		So(scaffold.DNA.Name, ShouldEqual, "appName")
-		So(dirExists(root), ShouldBeTrue)
-		So(dirExists(root, ChainDNADir), ShouldBeTrue)
-		So(dirExists(root, ChainUIDir), ShouldBeTrue)
-		So(dirExists(root, ChainTestDir), ShouldBeTrue)
-		So(dirExists(root, ChainTestDir, scaffold.Scenarios[0].Name), ShouldBeTrue)
-		So(fileExists(root, ChainTestDir, scaffold.Scenarios[0].Name, scaffold.Scenarios[0].Roles[0].Name+".json"), ShouldBeTrue)
-		So(fileExists(root, ChainTestDir, scaffold.Scenarios[0].Name, scaffold.Scenarios[0].Roles[1].Name+".json"), ShouldBeTrue)
-		So(fileExists(root, ChainTestDir, scaffold.Scenarios[0].Name, "_config.json"), ShouldBeTrue)
-
-		So(dirExists(root, ChainDNADir, "sampleZome"), ShouldBeTrue)
-		So(fileExists(root, ChainDNADir, "sampleZome", "sampleEntry.json"), ShouldBeTrue)
-		So(fileExists(root, ChainDNADir, "sampleZome", "sampleZome.js"), ShouldBeTrue)
-		So(fileExists(root, ChainDNADir, DNAFileName+".json"), ShouldBeTrue)
-		So(fileExists(root, ChainDNADir, "properties_schema.json"), ShouldBeTrue)
-		So(fileExists(root, ChainTestDir, "sample.json"), ShouldBeTrue)
-		So(fileExists(root, ChainUIDir, "index.html"), ShouldBeTrue)
-		So(fileExists(root, ChainUIDir, "hc.js"), ShouldBeTrue)
-	})
-
-	Convey("it should write out a scaffold file to a directory tree with toml encoding", t, func() {
-		scaffoldBlob := bytes.NewBuffer([]byte(BasicTemplateScaffold))
-
-		root2 := filepath.Join(s.Path, name+"2")
-
-		scaffold, err := s.SaveScaffold(scaffoldBlob, root2, "appName", "toml", false)
-		So(err, ShouldBeNil)
-		So(scaffold, ShouldNotBeNil)
-		So(scaffold.ScaffoldVersion, ShouldEqual, ScaffoldVersion)
-		So(dirExists(root2), ShouldBeTrue)
-		So(fileExists(root2, ChainDNADir, DNAFileName+".toml"), ShouldBeTrue)
-=======
 		scaffoldBlob := bytes.NewBuffer([]byte(BasicTemplateScaffold))
 
 		scaffold, err := s.SaveScaffold(scaffoldBlob, root, "appName", "json", false)
@@ -406,7 +330,6 @@
 		So(scaffold.ScaffoldVersion, ShouldEqual, ScaffoldVersion)
 		So(DirExists(root2), ShouldBeTrue)
 		So(FileExists(root2, ChainDNADir, DNAFileName+".toml"), ShouldBeTrue)
->>>>>>> 2e59d15c
 		// the reset of the files are still saved as json...
 	})
 }
@@ -432,14 +355,6 @@
 		os.Setenv("HOLOCHAINCONFIG_BOOTSTRAP", "_")
 		err := makeConfig(h, s)
 		So(err, ShouldBeNil)
-<<<<<<< HEAD
-		So(h.config.Port, ShouldEqual, 12345)
-		So(h.config.EnableMDNS, ShouldBeTrue)
-		So(h.config.Loggers.App.Format, ShouldEqual, "%{color:cyan}%{message}")
-		So(h.config.Loggers.App.Prefix, ShouldEqual, "prefix:")
-		So(h.config.Loggers.App.PrefixColor, ShouldEqual, h.config.Loggers.App.GetColor("cyan"))
-		So(h.config.BootstrapServer, ShouldEqual, "")
-=======
 
 		So(h.Config.Port, ShouldEqual, 12345)
 		So(h.Config.EnableMDNS, ShouldBeTrue)
@@ -447,6 +362,5 @@
 		So(h.Config.Loggers.App.Prefix, ShouldEqual, "prefix:")
 		So(h.Config.Loggers.App.PrefixColor, ShouldEqual, h.Config.Loggers.App.GetColor("cyan"))
 		So(h.Config.BootstrapServer, ShouldEqual, "")
->>>>>>> 2e59d15c
 	})
 }