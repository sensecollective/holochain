// Copyright (C) 2013-2017, The MetaCurrency Project (Eric Harris-Braun, Arthur Brock, et. al.)
// Use of this source code is governed by GPLv3 found in the LICENSE file
//----------------------------------------------------------------------------------------

// DHT implements the distributed hash table

package holochain

import (
	"context"
	"encoding/json"
	"errors"
	"fmt"
	ic "github.com/libp2p/go-libp2p-crypto"
	peer "github.com/libp2p/go-libp2p-peer"
	. "github.com/metacurrency/holochain/hash"
	"github.com/tidwall/buntdb"
	"path/filepath"
	"strconv"
	"strings"
	"sync"
)

// Holds the dht configuration options
type DHTConfig struct {
	// HashType : (string) Identifies hash type to be used for this application. Should be from the list of hash types from the multihash library
	HashType string

	// NeighborhoodSize(integer) Establishes minimum online redundancy targets for data, and size of peer sets for sync gossip. A neighborhood size of ZERO means no sharding (every node syncs all data with every other node). ONE means you are running this as a centralized application and gossip is turned OFF. For most applications we recommend neighborhoods no smaller than 8 for nearness or 32 for hashmask sharding.
	NeighborhoodSize int

	// ShardingMethod : Identifier for sharding method (none, XOR, hashmask, other nearness algorithms?, etc.)

	// MaxLinkSets : (integer) Maximum number of results to return on a GetLinks query to keep computation and traffic to a reasonable size. You need to break these result sets into multiple "pages" of results retrieve more.

	// ValidationTimeout : (integer) Time period in seconds, until data that needs to be validated against a source remains "alive" to keep trying to get validation from that source. If someone commits something and then goes offline, how long do they have to come back online before DHT sync requests consider that data invalid?

	//PeerTimeout : (integer) Time period in seconds, until a node drops a peer from its neighborhood list for failing to respond to gossip requests.

	// WireEncryption : settings for point-to-point encryption of messages on the network (none, AES, what are the options?)

	// DataEncryption : What are the options for encrypting data at rest in the dht.db that don't break db functionality? Is there really a point to trying to do this?

	// MaxEntrySize : Sets the maximum allowable size of entries for this holochain
}

type gossipWithReq struct {
	id peer.ID
}

// DHT struct holds the data necessary to run the distributed hash table
type DHT struct {
	h         *Holochain // pointer to the holochain this DHT is part of
	db        *buntdb.DB
	puts      chan Message
	gossiping chan bool
	glog      *Logger // the gossip logger
	dlog      *Logger // the dht logger
	gossips   map[peer.ID]bool
	gchan     chan gossipWithReq
	config    *DHTConfig
	glk       sync.RWMutex
	//	sources      map[peer.ID]bool
	//	fingerprints map[string]bool
}

// Meta holds data that can be associated with a hash
// @todo, we should also be storing the meta-data source
type Meta struct {
	H Hash   // hash of link-data associated
	T string // meta-data type identifier
	V []byte // meta-data
}

const (
	// constants for status action type

	AddAction = ""
	ModAction = "m"
	DelAction = "d"

	// constants for the state of the data, they are bit flags

	StatusDefault  = 0x00
	StatusLive     = 0x01
	StatusRejected = 0x02
	StatusDeleted  = 0x04
	StatusModified = 0x08
	StatusAny      = 0xFF

	// constants for the stored string status values in buntdb and for building code

	StatusLiveVal     = "1"
	StatusRejectedVal = "2"
	StatusDeletedVal  = "4"
	StatusModifiedVal = "8"
	StatusAnyVal      = "255"

	// constants for system reseved tags (start with 2 underscores)

	SysTagReplacedBy = "__replacedBy"

	// constants for get request GetMask

	GetMaskDefault   = 0x00
	GetMaskEntry     = 0x01
	GetMaskEntryType = 0x02
	GetMaskSources   = 0x04
	GetMaskAll       = 0xFF

	// constants for building code for GetMask

	GetMaskDefaultStr   = "0"
	GetMaskEntryStr     = "1"
	GetMaskEntryTypeStr = "2"
	GetMaskSourcesStr   = "4"
	GetMaskAllStr       = "255"
)

// PutReq holds the data of a put request
type PutReq struct {
	H Hash
	S int
	D interface{}
}

// GetReq holds the data of a get request
type GetReq struct {
	H          Hash
	StatusMask int
	GetMask    int
}

// GetResp holds the data of a get response
type GetResp struct {
	Entry      GobEntry
	EntryType  string
	Sources    []string
	FollowHash string // hash of new entry if the entry was modified and needs following
}

// DelReq holds the data of a del request
type DelReq struct {
	H  Hash // hash to be deleted
	By Hash // hash of DelEntry on source chain took this action
}

// ModReq holds the data of a mod request
type ModReq struct {
	H Hash
	N Hash
}

// LinkReq holds a link request
type LinkReq struct {
	Base  Hash // data on which to attach the links
	Links Hash // hash of the links entry
}

// DelLinkReq holds a delete link request
type DelLinkReq struct {
	Base Hash   // data on which to link was attached
	Link Hash   // hash of the link entry
	Tag  string // tag to be deleted
}

// LinkQuery holds a getLinks query
type LinkQuery struct {
	Base       Hash
	T          string
	StatusMask int
	// order
	// filter, etc
}

// GetOptions options to holochain level Get functions
type GetOptions struct {
	StatusMask int  // mask of which status of entries to return
	GetMask    int  // mask of what to include in the response
	Local      bool // bool if get should happen from chain not DHT
}

// GetLinksOptions options to holochain level GetLinks functions
type GetLinksOptions struct {
	Load       bool // indicates whether GetLinks should retrieve the entries of all links
	StatusMask int  // mask of which status of links to return
}

// TaggedHash holds associated entries for the LinkQueryResponse
type TaggedHash struct {
<<<<<<< HEAD
	H      string // the hash of the link; gets filled by dht base node when answering get link request
	E      string // the value of link, get's filled by caller if getLink function set Load to true
	Source string
=======
	H         string // the hash of the link; gets filled by dht base node when answering get link request
	E         string // the value of link, gets filled if options set Load to true
	EntryType string // the entry type of the link, gets filled if options set Load to true
	T         string // the tag of the link, gets filled only if a tag wasn't specified and all tags are being returns
>>>>>>> ef297c91
}

// LinkQueryResp holds response to getLinks query
type LinkQueryResp struct {
	Links []TaggedHash
}

type ListAddReq struct {
	ListType    string
	Peers       []string
	WarrantType int
	Warrant     []byte
}

// Structure that represents the value stored in buntDB associated with a
// link key
// (The Link struct defined in entry.go is encoded in the key used for buntDB)
type LinkEntry struct {
	Status int
	Source string
}

var ErrLinkNotFound = errors.New("link not found")
var ErrPutLinkOverDeleted = errors.New("putlink over deleted link")
var ErrHashDeleted = errors.New("hash deleted")
var ErrHashModified = errors.New("hash modified")
var ErrHashRejected = errors.New("hash rejected")
var ErrEntryTypeMismatch = errors.New("entry type mismatch")

var KValue int = 10
var AlphaValue int = 3

// NewDHT creates a new DHT structure
func NewDHT(h *Holochain) *DHT {
	dht := DHT{
		h:      h,
		glog:   &h.Config.Loggers.Gossip,
		dlog:   &h.Config.Loggers.DHT,
		config: &h.Nucleus().DNA().DHTConfig,
	}
	db, err := buntdb.Open(filepath.Join(h.DBPath(), DHTStoreFileName))
	if err != nil {
		panic(err)
	}
	db.CreateIndex("link", "link:*", buntdb.IndexString)
	db.CreateIndex("idx", "idx:*", buntdb.IndexInt)
	db.CreateIndex("peer", "peer:*", buntdb.IndexString)
	db.CreateIndex("list", "list:*", buntdb.IndexString)

	dht.db = db
	dht.puts = make(chan Message, 10)

	dht.gossips = make(map[peer.ID]bool)
	//	dht.sources = make(map[peer.ID]bool)
	//	dht.fingerprints = make(map[string]bool)
	dht.gchan = make(chan gossipWithReq, 10)

	return &dht
}

// putKey implements the special case for adding the KeyEntry system type to the DHT
// note that the Contents of this key are the same as the contents of the agent entry on the
// chain.  The keyEntry is a virtual entry that's NOT actually on the chain
func (dht *DHT) putKey(agent Agent) (err error) {
	var nodeID peer.ID
	var nodeIDStr string
	nodeID, nodeIDStr, err = agent.NodeID()
	if err != nil {
		return
	}
	keyHash, err := NewHash(nodeIDStr)
	if err != nil {
		return
	}

	var pubKey []byte
	pubKey, err = ic.MarshalPublicKey(agent.PubKey())
	if err != nil {
		return
	}
	if err = dht.put(dht.h.node.NewMessage(PUT_REQUEST, PutReq{H: keyHash}), KeyEntryType, keyHash, nodeID, pubKey, StatusLive); err != nil {
		return
	}
	return
}

// SetupDHT prepares a DHT for use by putting the genesis entries that are added by GenChain
func (dht *DHT) SetupDHT() (err error) {
	x := ""
	// put the holochain id so it always exists for linking
	dna := dht.h.DNAHash()
	err = dht.put(nil, DNAEntryType, dna, dht.h.nodeID, []byte(x), StatusLive)
	if err != nil {
		return
	}

	// put the KeyEntry so it always exists for retrieving the public key
	err = dht.putKey(dht.h.agent) // first time so revocation is empty

	// put the AgentEntry so it always exists for linking
	a := dht.h.AgentHash()
	var e Entry
	var t string
	e, t, err = dht.h.chain.GetEntry(a)
	if err != nil {
		return err
	}
	// sanity check
	if t != AgentEntryType {
		panic("bad type!!")
	}

	var b []byte
	b, err = e.Marshal()
	if err != nil {
		return
	}
	if err = dht.put(dht.h.node.NewMessage(PUT_REQUEST, PutReq{H: a}), AgentEntryType, a, dht.h.nodeID, b, StatusLive); err != nil {
		return
	}

	return
}

// put stores a value to the DHT store
// N.B. This call assumes that the value has already been validated
func (dht *DHT) put(m *Message, entryType string, key Hash, src peer.ID, value []byte, status int) (err error) {
	k := key.String()
	dht.dlog.Logf("put %s=>%s", k, string(value))
	err = dht.db.Update(func(tx *buntdb.Tx) error {
		_, err := incIdx(tx, m)
		if err != nil {
			return err
		}
		_, _, err = tx.Set("entry:"+k, string(value), nil)
		if err != nil {
			return err
		}
		_, _, err = tx.Set("type:"+k, entryType, nil)
		if err != nil {
			return err
		}
		_, _, err = tx.Set("src:"+k, peer.IDB58Encode(src), nil)
		if err != nil {
			return err
		}
		_, _, err = tx.Set("status:"+k, fmt.Sprintf("%d", status), nil)
		if err != nil {
			return err
		}
		return err
	})
	return
}

func _setStatus(tx *buntdb.Tx, m *Message, key string, status int) (err error) {

	_, err = tx.Get("entry:" + key)
	if err != nil {
		if err == buntdb.ErrNotFound {
			err = ErrHashNotFound
		}
		return
	}

	_, err = incIdx(tx, m)
	if err != nil {
		return
	}

	_, _, err = tx.Set("status:"+key, fmt.Sprintf("%d", status), nil)
	if err != nil {
		return
	}
	return
}

// del moves the given hash to the StatusDeleted status
// N.B. this functions assumes that the validity of this action has been confirmed
func (dht *DHT) del(m *Message, key Hash) (err error) {
	k := key.String()
	dht.dlog.Logf("del %s", k)
	err = dht.db.Update(func(tx *buntdb.Tx) error {
		err = _setStatus(tx, m, k, StatusDeleted)
		return err
	})
	return
}

// mod moves the given hash to the StatusModified status
// N.B. this functions assumes that the validity of this action has been confirmed
func (dht *DHT) mod(m *Message, key Hash, newkey Hash) (err error) {
	k := key.String()
	dht.dlog.Logf("mod %s", k)
	err = dht.db.Update(func(tx *buntdb.Tx) error {
		err = _setStatus(tx, m, k, StatusModified)
		if err == nil {
			link := newkey.String()
			err = _putLink(tx, k, link, SysTagReplacedBy, m.From)
			if err == nil {
				_, _, err = tx.Set("replacedBy:"+k, link, nil)
				if err != nil {
					return err
				}
			}
		}
		return err
	})
	return
}

func _get(tx *buntdb.Tx, k string, statusMask int) (string, error) {
	val, err := tx.Get("entry:" + k)
	if err == buntdb.ErrNotFound {
		err = ErrHashNotFound
		return val, err
	}
	var statusVal string
	statusVal, err = tx.Get("status:" + k)
	if err == nil {

		if statusMask == StatusDefault {
			// if the status mask is not given (i.e. Default) then
			// we return information about the status if it's other than live
			switch statusVal {
			case StatusDeletedVal:
				err = ErrHashDeleted
			case StatusModifiedVal:
				val, err = tx.Get("replacedBy:" + k)
				if err != nil {
					panic("missing expected replacedBy record")
				}
				err = ErrHashModified
			case StatusRejectedVal:
				err = ErrHashRejected
			case StatusLiveVal:
			default:
				panic("unknown status!")
			}
		} else {
			// otherwise we return the value only if the status is in the mask
			var status int
			status, err = strconv.Atoi(statusVal)
			if err == nil {
				if (status & statusMask) == 0 {
					err = ErrHashNotFound
				}
			}
		}
	}
	return val, err
}

// exists checks for the existence of the hash in the store
func (dht *DHT) exists(key Hash, statusMask int) (err error) {
	err = dht.db.View(func(tx *buntdb.Tx) error {
		_, err := _get(tx, key.String(), statusMask)
		return err
	})
	return
}

// returns the source of a given hash
func (dht *DHT) source(key Hash) (id peer.ID, err error) {
	err = dht.db.View(func(tx *buntdb.Tx) error {
		val, err := tx.Get("src:" + key.String())
		if err == buntdb.ErrNotFound {
			err = ErrHashNotFound
		}
		if err == nil {
			id, err = peer.IDB58Decode(val)
		}
		return err
	})
	return
}

// get retrieves a value from the DHT store
func (dht *DHT) get(key Hash, statusMask int, getMask int) (data []byte, entryType string, sources []string, status int, err error) {
	if getMask == GetMaskDefault {
		getMask = GetMaskEntry
	}
	err = dht.db.View(func(tx *buntdb.Tx) error {
		k := key.String()
		val, err := _get(tx, k, statusMask)
		if err != nil {
			data = []byte(val) // gotta do this because value is valid if ErrHashModified
			return err
		}
		data = []byte(val)

		if (getMask & GetMaskEntryType) != 0 {
			entryType, err = tx.Get("type:" + k)
			if err != nil {
				return err
			}
		}
		if (getMask & GetMaskSources) != 0 {
			val, err = tx.Get("src:" + k)
			if err == buntdb.ErrNotFound {
				err = ErrHashNotFound
			}
			if err == nil {
				sources = append(sources, val)
			}
			if err != nil {
				return err
			}
		}

		val, err = tx.Get("status:" + k)
		if err != nil {
			return err
		}
		status, err = strconv.Atoi(val)
		if err != nil {
			return err
		}

		return err
	})
	return
}

// _putLink is a low level routine to add a link, also used by mod
func _putLink(tx *buntdb.Tx, base string, link string, tag string, src peer.ID) (err error) {
	key := "link:" + base + ":" + link + ":" + tag
	var val string
	val, err = tx.Get(key)
	if err == buntdb.ErrNotFound {
		entryString, _ := json.Marshal(LinkEntry{StatusLive, peer.IDB58Encode(src)})
		_, _, err = tx.Set(key, string(entryString), nil)
		if err != nil {
			return
		}
	} else {
		// if the status is already live then just exit silently
		// if the status isn't live then return an error.
		entry := LinkEntry{}
		json.Unmarshal([]byte(val), &entry)
		if entry.Status != StatusLive {
			err = ErrPutLinkOverDeleted
			return
		}
	}
	return
}

// putLink associates a link with a stored hash
// N.B. this function assumes that the data associated has been properly retrieved
// and validated from the cource chain
func (dht *DHT) putLink(m *Message, base string, link string, tag string) (err error) {
	dht.dlog.Logf("putLink on %v link %v as %s", base, link, tag)
	err = dht.db.Update(func(tx *buntdb.Tx) error {
		_, err := _get(tx, base, StatusLive)
		if err != nil {
			return err
		}

		err = _putLink(tx, base, link, tag, m.From)
		if err != nil {
			return err
		}

		//var index string
		_, err = incIdx(tx, m)
		if err != nil {
			return err
		}
		return nil
	})
	return
}

// delLink removes a link and tag associated with a stored hash
// N.B. this function assumes that the action has been properly validated
func (dht *DHT) delLink(m *Message, base string, link string, tag string) (err error) {
	dht.dlog.Logf("delLink on %v link %v as %s", base, link, tag)
	err = dht.db.Update(func(tx *buntdb.Tx) error {
		_, err := _get(tx, base, StatusLive)
		if err != nil {
			return err
		}

		key := "link:" + base + ":" + link + ":" + tag
		val, err := tx.Get(key)
		entry := LinkEntry{}
		json.Unmarshal([]byte(val), &entry)
		if err == buntdb.ErrNotFound {
			return ErrLinkNotFound
		}
		if err != nil {
			return err
		}

		if entry.Status == StatusLive {
			//var index string
			_, err = incIdx(tx, m)
			if err != nil {
				return err
			}
			entry.Status = StatusDeleted
			entryByte, _ := json.Marshal(entry)
			val = string(entryByte)
			_, _, err = tx.Set(key, val, nil)
			if err != nil {
				return err
			}

		} else {
			// TODO what do we do about deleting deleted links!?
			// ignore for now.
		}

		return err
	})
	return
}

func filter(ss []Meta, test func(*Meta) bool) (ret []Meta) {
	for _, s := range ss {
		if test(&s) {
			ret = append(ret, s)
		}
	}
	return
}

// getLinks retrieves meta value associated with a base
func (dht *DHT) getLinks(base Hash, tag string, statusMask int) (results []TaggedHash, err error) {
	dht.dlog.Logf("getLinks on %v of %s with mask %d", base, tag, statusMask)
	b := base.String()
	err = dht.db.View(func(tx *buntdb.Tx) error {
		_, err := _get(tx, b, StatusLive+StatusModified) //only get links on live and modified bases
		if err != nil {
			return err
		}

		if statusMask == StatusDefault {
			statusMask = StatusLive
		}

		results = make([]TaggedHash, 0)
		err = tx.Ascend("link", func(key, value string) bool {
			x := strings.Split(key, ":")
<<<<<<< HEAD

			if string(x[1]) == b && string(x[3]) == tag {
				entry := LinkEntry{}
				json.Unmarshal([]byte(value), &entry)
				if err == nil && (entry.Status&statusMask) > 0 {
					results = append(results, TaggedHash{H: string(x[2]), Source: entry.Source})
=======
			t := string(x[3])
			if string(x[1]) == b && (tag == "" || tag == t) {
				var status int
				status, err = strconv.Atoi(value)
				if err == nil && (status&statusMask) > 0 {
					th := TaggedHash{H: string(x[2])}
					if tag == "" {
						th.T = t
					}
					results = append(results, th)
>>>>>>> ef297c91
				}
			}

			return true
		})

		if len(results) == 0 {
			err = fmt.Errorf("No links for %s", tag)
		}
		return err
	})
	return
}

// Change sends DHT change messages to the closest peers to the hash in question
func (dht *DHT) Change(key Hash, msgType MsgType, body interface{}) (err error) {
	Debugf("Starting %v Change for %v with body %v", msgType, key, body)

	// change in our local DHT as well as
	_, err = dht.send(nil, dht.h.nodeID, msgType, body)

	if err != nil {
		dht.dlog.Logf("DHT %s failed to self with error: %s", msgType, err)
		err = nil
	}
	node := dht.h.node

	pchan, err := node.GetClosestPeers(node.ctx, key)
	if err != nil {
		return err
	}

	wg := sync.WaitGroup{}
	for p := range pchan {
		wg.Add(1)
		go func(p peer.ID) {
			ctx, cancel := context.WithCancel(node.ctx)
			defer cancel()
			defer wg.Done()

			_, err := dht.send(ctx, p, msgType, body)
			if err != nil {
				dht.dlog.Logf("DHT %s failed to peer %v with error: %s", msgType, p, err)
			}
		}(p)
	}
	wg.Wait()
	return
}

// Query sends DHT query messages recursively to peers until one is able to respond.
func (dht *DHT) Query(key Hash, msgType MsgType, body interface{}) (response interface{}, err error) {
	Debugf("Starting %v Query for %v with body %v", msgType, key, body)

	// try locally first
	response, err = dht.send(nil, dht.h.nodeID, msgType, body)
	if err == nil {
		// if we actually got a response (not a closer peers list) then return it
		_, notok := response.(CloserPeersResp)
		if !notok {
			return
		}
	} else {
		if err != ErrHashNotFound {
			return
		}
		err = nil
	}

	// get closest peers in the routing table
	rtp := dht.h.node.routingTable.NearestPeers(key, AlphaValue)
	Debugf("peers in rt: %d %s", len(rtp), rtp)
	if len(rtp) == 0 {
		Info("DHT Query with no peers in routing table!")
		return nil, ErrHashNotFound
	}

	// setup the Query
	query := dht.h.node.newQuery(key, func(ctx context.Context, to peer.ID) (*dhtQueryResult, error) {
		if ctx == nil {
			Debug("fish")
		}
		response, err := dht.send(ctx, to, msgType, body)
		if err != nil {
			Debugf("Query failed: %v", err)
			return nil, err
		}

		res := &dhtQueryResult{}

		switch t := response.(type) {
		case GetResp:
			Debugf("Query successful with: %v", response)
			res.success = true
			res.response = response
		case CloserPeersResp:
			res.closerPeers = peerInfos2Pis(t.CloserPeers)
		}
		return res, nil
	})

	// run it!
	var result *dhtQueryResult
	result, err = query.Run(dht.h.node.ctx, rtp)
	if err != nil {
		return nil, err
	}
	response = result.response
	return
}

// Send sends a message to the node
func (dht *DHT) send(ctx context.Context, to peer.ID, t MsgType, body interface{}) (response interface{}, err error) {
	if ctx == nil {
		ctx = dht.h.node.ctx
	}
	return dht.h.Send(ctx, ActionProtocol, to, t, body, 0)
}

// HandleChangeReqs waits on a chanel for messages to handle
/*func (dht *DHT) HandleChangeReqs() (err error) {
	for {
		dht.dlog.Log("HandleChangeReq: waiting for request")
		m, ok := <-dht.puts
		if !ok {
			dht.dlog.Log("HandleChangeReq: channel closed, breaking")
			break
		}

		err = dht.handleChangeReq(&m)
		if err != nil {
			dht.dlog.Logf("HandleChangeReq: got err: %v", err)
		}
	}
	return nil
}
*/

// Start initiates listening for DHT & Gossip protocol messages on the node
func (dht *DHT) Start() (err error) {
	if err = dht.h.node.StartProtocol(dht.h, GossipProtocol); err != nil {
		return
	}
	err = dht.h.node.StartProtocol(dht.h, KademliaProtocol)
	return
}

// DumpIdx converts message and data of a DHT change request to a string for human consumption
func (dht *DHT) DumpIdx(idx int) (str string, err error) {
	var msg Message
	msg, err = dht.GetIdxMessage(idx)
	if err != nil {
		return
	}
	f, _ := msg.Fingerprint()
	str = fmt.Sprintf("MSG (fingerprint %v):\n   %v\n", f, msg)
	switch msg.Type {
	case PUT_REQUEST:
		key := msg.Body.(PutReq).H
		entry, entryType, _, _, e := dht.get(key, StatusDefault, GetMaskAll)
		if e != nil {
			err = fmt.Errorf("couldn't get %v err:%v ", key, e)
			return
		} else {
			str += fmt.Sprintf("DATA: type:%s entry: %v\n", entryType, entry)
		}
	}
	return
}

// String converts a DHT into a human readable string
func (dht *DHT) String() (result string) {
	idx, err := dht.GetIdx()
	if err != nil {
		return ""
	}
	result += fmt.Sprintf("DHT changes:%d\n", idx)
	for i := 1; i <= idx; i++ {
		str, err := dht.DumpIdx(i)
		if err != nil {
			result += fmt.Sprintf("%d Error:%v\n", i, err)
		} else {
			result += fmt.Sprintf("%d\n%v\n", i, str)
		}
	}
	return
}<|MERGE_RESOLUTION|>--- conflicted
+++ resolved
@@ -188,16 +188,11 @@
 
 // TaggedHash holds associated entries for the LinkQueryResponse
 type TaggedHash struct {
-<<<<<<< HEAD
-	H      string // the hash of the link; gets filled by dht base node when answering get link request
-	E      string // the value of link, get's filled by caller if getLink function set Load to true
-	Source string
-=======
 	H         string // the hash of the link; gets filled by dht base node when answering get link request
 	E         string // the value of link, gets filled if options set Load to true
 	EntryType string // the entry type of the link, gets filled if options set Load to true
 	T         string // the tag of the link, gets filled only if a tag wasn't specified and all tags are being returns
->>>>>>> ef297c91
+	Source    string
 }
 
 // LinkQueryResp holds response to getLinks query
@@ -643,25 +638,16 @@
 		results = make([]TaggedHash, 0)
 		err = tx.Ascend("link", func(key, value string) bool {
 			x := strings.Split(key, ":")
-<<<<<<< HEAD
-
-			if string(x[1]) == b && string(x[3]) == tag {
+			t := string(x[3])
+			if string(x[1]) == b && (tag == "" || tag == t) {
 				entry := LinkEntry{}
 				json.Unmarshal([]byte(value), &entry)
 				if err == nil && (entry.Status&statusMask) > 0 {
-					results = append(results, TaggedHash{H: string(x[2]), Source: entry.Source})
-=======
-			t := string(x[3])
-			if string(x[1]) == b && (tag == "" || tag == t) {
-				var status int
-				status, err = strconv.Atoi(value)
-				if err == nil && (status&statusMask) > 0 {
-					th := TaggedHash{H: string(x[2])}
+					th := TaggedHash{H: string(x[2]), Source: entry.Source}
 					if tag == "" {
 						th.T = t
 					}
 					results = append(results, th)
->>>>>>> ef297c91
 				}
 			}
 
